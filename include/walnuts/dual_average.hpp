--- conflicted
+++ resolved
@@ -63,38 +63,16 @@
         log_est_avg_(log_est_),
         grad_avg_(0),
         obs_count_(0),
-        log_step_offset_(std::log(2) + std::log(step_size_init)),
+        log_step_offset_(std::log(10) + std::log(step_size_init)),
         target_accept_rate_(target_accept_rate),
         obs_count_offset_(obs_count_offset),
         learn_rate_(learn_rate),
         decay_rate_(decay_rate) {
-<<<<<<< HEAD
-    if (!(step_size_init > 0 && std::isfinite(step_size_init))) {
-      throw std::invalid_argument(
-          "Initial step_size must be positive and finite.");
-    }
-    if (!(target_accept_rate > 0 && std::isfinite(target_accept_rate))) {
-      throw std::invalid_argument(
-          "Target acceptance rate must be positive and finite.");
-    }
-    if (!(obs_count_offset > 0 && std::isfinite(obs_count_offset))) {
-      throw std::invalid_argument(
-          "Iteration offset must be positive and finite.");
-    }
-    if (!(learn_rate > 0 && std::isfinite(learn_rate))) {
-      throw std::invalid_argument("Learning rate must be positive and finite.");
-    }
-    if (!(decay_rate > 0 && std::isfinite(decay_rate))) {
-      throw std::invalid_argument("Decay rate must be positive and finite.");
-    }
-    std::cout << "OKl*****************************" << std::endl << std::endl;
-=======
     validate_positive(step_size_init, "step_size_init");
     validate_positive(target_accept_rate, "target_accept_rate");
     validate_positive(obs_count_offset, "obs_count_offset");
     validate_positive(learn_rate, "learn_rate");
     validate_positive(decay_rate, "decay_rate");
->>>>>>> d0ade369
   }
 
   /**
