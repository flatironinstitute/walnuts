cmake_minimum_required(VERSION 3.14)
project(walnuts
  VERSION 0.1.0
  DESCRIPTION "Header-only NUTS sampler library"
  LANGUAGES CXX
)

include(FetchContent)
set(CMAKE_CXX_STANDARD 20)
set(CMAKE_CXX_STANDARD_REQUIRED YES)
if (CMAKE_BUILD_TYPE MATCHES DEBUG)
  set(CMAKE_VERBOSE_MAKEFILE YES)
endif()
##########################
## Cmake Options        ##
##########################
option(WALNUTS_BUILD_EXAMPLES "Build the example targets for the library" ON)
option(WALNUTS_BUILD_TESTS "Build the test targets for the library" ON)
# Build Types
set(CMAKE_BUILD_TYPE ${CMAKE_BUILD_TYPE} CACHE STRING
    "Choose the type of build, options are: None Debug Release"
    FORCE)

##########################
## Global Dependencies  ##
##########################
find_package(Git REQUIRED)

# where to put Eigen
set(EIGEN_SRC_DIR "${CMAKE_BINARY_DIR}/_deps/eigen")
set(EIGEN_TAG 3.4.0)
# only clone on first configure
if(NOT EXISTS "${EIGEN_SRC_DIR}/Eigen")
  message(STATUS "Cloning Eigen ${EIGEN_TAG}…")
  execute_process(
    COMMAND ${GIT_EXECUTABLE} clone --branch ${EIGEN_TAG} --depth 1 -- https://gitlab.com/libeigen/eigen.git ${EIGEN_SRC_DIR}
    RESULT_VARIABLE _git_result
  )
  if(NOT _git_result EQUAL 0)
    message(FATAL_ERROR "Git clone of Eigen failed")
  endif()
endif()

# now expose it as a pure‐header interface target
add_library(Eigen3::Eigen INTERFACE IMPORTED)
target_include_directories(Eigen3::Eigen INTERFACE
  "${EIGEN_SRC_DIR}"
)
#############################
## Making Walnuts Library  ##
#############################

# 1) Define your header-only interface target
add_library(walnuts INTERFACE)
target_include_directories(walnuts INTERFACE
  $<BUILD_INTERFACE:${CMAKE_CURRENT_SOURCE_DIR}/include>  # for builds
  $<INSTALL_INTERFACE:include>                            # for installs
)
# 2) Create the “namespace” alias
add_library(nuts::nuts ALIAS walnuts)

##########################
##       Example        ##
##########################
if (WALNUTS_BUILD_EXAMPLES)
  add_executable(test_nuts ${CMAKE_CURRENT_SOURCE_DIR}/examples/test.cpp)
  target_link_libraries(test_nuts PRIVATE Eigen3::Eigen nuts::nuts)
  target_compile_options(test_nuts PRIVATE -O3 -Wall)
endif()

##########################
##       Extras         ##
##########################
if (EXISTS "${CMAKE_CURRENT_SOURCE_DIR}/extras/CMakeLists.txt")
  add_subdirectory("${CMAKE_CURRENT_SOURCE_DIR}/extras")
endif()

<<<<<<< HEAD

if (WALNUTS_BUILD_TESTS) 
  add_subdirectory("${CMAKE_CURRENT_SOURCE_DIR}/tests")
=======
##########################
##       Format         ##
##########################
# Define list of files to format (you can make this recursive if desired)
file(GLOB_RECURSE ALL_SOURCE_FILES
  "${CMAKE_CURRENT_SOURCE_DIR}/include/*.hpp"
  "${CMAKE_CURRENT_SOURCE_DIR}/examples/*.cpp"
)

find_program(CLANG_FORMAT_BIN clang-format)

if (CLANG_FORMAT_BIN)
  add_custom_target(
    format
    COMMAND ${CLANG_FORMAT_BIN}
      -i
      -style=file
      ${ALL_SOURCE_FILES}
    COMMENT "Running clang-format on source files"
  )
else()
  message(WARNING "clang-format not found. 'format' target will not be available.")
>>>>>>> d3952caf
endif()<|MERGE_RESOLUTION|>--- conflicted
+++ resolved
@@ -75,11 +75,10 @@
   add_subdirectory("${CMAKE_CURRENT_SOURCE_DIR}/extras")
 endif()
 
-<<<<<<< HEAD
-
 if (WALNUTS_BUILD_TESTS) 
   add_subdirectory("${CMAKE_CURRENT_SOURCE_DIR}/tests")
-=======
+endif()
+
 ##########################
 ##       Format         ##
 ##########################
@@ -102,5 +101,4 @@
   )
 else()
   message(WARNING "clang-format not found. 'format' target will not be available.")
->>>>>>> d3952caf
 endif()