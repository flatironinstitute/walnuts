cmake_minimum_required(VERSION 3.14)
project(walnuts
  VERSION 0.1.0
  DESCRIPTION "Header-only NUTS sampler library"
  LANGUAGES CXX
)

set(CMAKE_EXPORT_COMPILE_COMMANDS ON)
set(CMAKE_CXX_STANDARD 17)
set(CMAKE_CXX_STANDARD_REQUIRED YES)
set(CMAKE_CXX_EXTENSIONS OFF)
if (CMAKE_BUILD_TYPE MATCHES DEBUG)
  set(CMAKE_VERBOSE_MAKEFILE YES)
endif()

##########################
## Cmake Options        ##
##########################
option(WALNUTS_USE_MIMALLOC "Statically link mimalloc" OFF)
option(WALNUTS_BUILD_EXAMPLES "Build the example targets for the library" ON)
option(WALNUTS_BUILD_STAN "Build Stan example with BridgeStan" ON)
option(WALNUTS_BUILD_TESTS "Build the test targets for the library" ON)
option(WALNUTS_BUILD_DOCS "Build the documentation for the library" ON)
# Build Types
set(CMAKE_BUILD_TYPE ${CMAKE_BUILD_TYPE} CACHE STRING
    "Choose the type of build, options are: None Debug Release"
    FORCE)

if (CMAKE_CXX_COMPILER_ID MATCHES "Clang")
  # Enable -Weverything and other Clang-only warnings
  # After no-c++98 warnings, rest are to suppress gtest warnings
  add_compile_options(-Wall -Weverything -Wno-padded
  -Wno-poison-system-directories -Wno-ctad-maybe-unsupported
  -Wno-c++98-compat-pedantic -Wno-c++98-compat
  -Wno-global-constructors -Wno-exit-time-destructors
  -Wno-covered-switch-default -Wno-switch-enum -Wno-weak-vtables
  -Wno-zero-as-null-pointer-constant -Wno-switch-default
  -Wno-missing-variable-declarations -Wno-deprecated-copy-with-dtor)

  # Optionally enable IWYU if found
  find_program(IWYU_PATH NAMES include-what-you-use iwyu)
  if (IWYU_PATH)
    set(CMAKE_CXX_INCLUDE_WHAT_YOU_USE "${IWYU_PATH};-Xiwyu;--mapping_file=...")
  else()
    message(STATUS "include-what-you-use not found, skipping IWYU integration.")
  endif()
endif()


##########################
## Global Dependencies  ##
##########################
find_package(Git REQUIRED)

# where to put Eigen
set(EIGEN_SRC_DIR "${CMAKE_BINARY_DIR}/_deps/eigen")
set(EIGEN_TAG 3.4.0)
# only clone on first configure
if(NOT EXISTS "${EIGEN_SRC_DIR}/Eigen")
  message(STATUS "Cloning Eigen ${EIGEN_TAG}…")
  execute_process(
    COMMAND ${GIT_EXECUTABLE} clone --branch ${EIGEN_TAG} --depth 1 -- https://gitlab.com/libeigen/eigen.git ${EIGEN_SRC_DIR}
    RESULT_VARIABLE _git_result
  )
  if(NOT _git_result EQUAL 0)
    message(FATAL_ERROR "Git clone of Eigen failed")
  endif()
endif()

# now expose it as a pure‐header interface target
add_library(Eigen3::Eigen INTERFACE IMPORTED)
target_include_directories(Eigen3::Eigen INTERFACE
  "${EIGEN_SRC_DIR}"
)

include(FetchContent)

set(WALNUTS_MIMALLOC_TAG "v2.2.3" CACHE STRING "Version of mimalloc to use")
if(WALNUTS_USE_MIMALLOC)
    option(MI_BUILD_TESTS OFF)
    option(MI_BUILD_SHARED OFF)
    option(MI_PADDING OFF)
    option(MI_DEBUG_FULL OFF)
    FetchContent_Declare(
            mimalloc
            GIT_REPOSITORY https://github.com/microsoft/mimalloc.git
            GIT_TAG ${WALNUTS_MIMALLOC_TAG}
    )
    FetchContent_MakeAvailable(mimalloc)
endif()

set(WALNUTS_BRIDGESTAN_TAG "1d4ff6a10d572ee22ed26b0274059bb4fe885187" CACHE STRING "Version of BridgeStan to use")
if(WALNUTS_BUILD_STAN)
    FetchContent_Declare(
            bridgestan
            GIT_REPOSITORY https://github.com/roualdes/bridgestan.git
            GIT_TAG ${WALNUTS_BRIDGESTAN_TAG}
    )
    FetchContent_MakeAvailable(bridgestan)

    add_library(BridgeStan::BridgeStan INTERFACE IMPORTED)
    target_include_directories(BridgeStan::BridgeStan INTERFACE
      "${CMAKE_BINARY_DIR}/_deps/bridgestan-src/src"
    )
<<<<<<< HEAD

  add_executable(examples_stan ${CMAKE_CURRENT_SOURCE_DIR}/examples/examples_stan.cpp)  
  target_link_libraries(examples_stan PRIVATE Eigen3::Eigen nuts::nuts BridgeStan::BridgeStan)  
  target_compile_options(examples_stan PRIVATE -Wall)  

  add_executable(eval_walnuts ${CMAKE_CURRENT_SOURCE_DIR}/examples/eval_walnuts.cpp)  
  target_link_libraries(eval_walnuts PRIVATE Eigen3::Eigen nuts::nuts BridgeStan::BridgeStan)  
  target_compile_options(eval_walnuts PRIVATE -O3 -Wall)
=======
>>>>>>> 26531842
endif()

#############################
## Making Walnuts Library  ##
#############################

# 1) Define your header-only interface target
add_library(walnuts INTERFACE)
target_include_directories(walnuts INTERFACE
  $<BUILD_INTERFACE:${CMAKE_CURRENT_SOURCE_DIR}/include>  # for builds
  $<INSTALL_INTERFACE:include>                            # for installs
)

target_link_libraries(walnuts INTERFACE Eigen3::Eigen)

if (WALNUTS_USE_MIMALLOC)
    target_link_libraries(walnuts INTERFACE mimalloc-static)
endif()

# 2) Create the “namespace” alias
add_library(nuts::nuts ALIAS walnuts)

##########################
##       Examples       ##
##########################
if (WALNUTS_BUILD_EXAMPLES)
<<<<<<< HEAD
  add_executable(examples ${CMAKE_CURRENT_SOURCE_DIR}/examples/examples.cpp) 
  target_link_libraries(examples PRIVATE nuts::nuts) 
  target_compile_options(examples PRIVATE -O3 -Wall) 

  add_executable(walnuts-stationarity ${CMAKE_CURRENT_SOURCE_DIR}/examples/walnuts-stationarity.cpp) 
  target_link_libraries(walnuts-stationarity PRIVATE nuts::nuts) 
  target_compile_options(walnuts-stationarity PRIVATE -O3 -Wall)  

  add_executable(walnuts-warmup ${CMAKE_CURRENT_SOURCE_DIR}/examples/walnuts-warmup.cpp) 
  target_link_libraries(walnuts-warmup PRIVATE nuts::nuts) 
  target_compile_options(walnuts-warmup PRIVATE -O3 -Wall)  
=======
  add_subdirectory("${CMAKE_CURRENT_SOURCE_DIR}/examples")
>>>>>>> 26531842
endif()


##########################
##       Tests         ##
##########################
if (WALNUTS_BUILD_TESTS)
  enable_testing()
  add_subdirectory("${CMAKE_CURRENT_SOURCE_DIR}/tests")
endif()

##########################
##       Format         ##
##########################
# Define list of files to format (you can make this recursive if desired)
file(GLOB_RECURSE ALL_SOURCE_FILES
  "${CMAKE_CURRENT_SOURCE_DIR}/include/*.hpp"
  "${CMAKE_CURRENT_SOURCE_DIR}/include/**/*.hpp"
  "${CMAKE_CURRENT_SOURCE_DIR}/examples/*.cpp"
  "${CMAKE_CURRENT_SOURCE_DIR}/tests/*.cpp"
)

find_program(CLANG_FORMAT_BIN clang-format)

if (CLANG_FORMAT_BIN)
  add_custom_target(
    format
    COMMAND ${CLANG_FORMAT_BIN}
      -i
      -style=file
      ${ALL_SOURCE_FILES}
    COMMENT "Running clang-format on source files"
  )
else()
  message(WARNING "clang-format not found. 'format' target will not be available.")
endif()

#################################
##        Documentation        ##
#################################
if (WALNUTS_BUILD_DOCS)
  find_package(Doxygen REQUIRED)

  # Public headers only
  file(GLOB_RECURSE WALNUT_HEADERS
      "${CMAKE_CURRENT_SOURCE_DIR}/include/walnuts/*.hpp")

  # Doxygen configuration overrides
  set(DOXYGEN_FILE_PATTERNS    "*.hpp")
  set(DOXYGEN_GENERATE_HTML    YES)
  set(DOXYGEN_GENERATE_LATEX   NO)
  set(DOXYGEN_EXTRACT_ALL YES)

  # `cmake --build . --target doc`
  doxygen_add_docs(
    doc                         # target name
    ${WALNUT_HEADERS}           # INPUT files
    COMMENT "Generate API documentation in ${DOXYGEN_OUTPUT_DIRECTORY}"
  )
endif()

#############################
##           CLI           ##
#############################
# include(FetchContent)  
# FetchContent_Declare(
#   cxxopts
#   GIT_REPOSITORY https://github.com/jarro2783/cxxopts.git
#   GIT_TAG v3.3.1
# )
# FetchContent_MakeAvailable(cxxopts)  
# FetchContent_Declare(
#   bridgestan
#   GIT_REPOSITORY https://github.com/roualdes/bridgestan.git
#   GIT_TAG main         # or a release tag if available
# )
# FetchContent_MakeAvailable(bridgestan)
# find_package(BridgeStan CONFIG REQUIRED)  # sets BridgeStan::BridgeStan
# target_link_libraries(walnuts_cli PRIVATE
#   cxxopts::cxxopts Eigen3::Eigen nuts::nuts BridgeStan::BridgeStan)
# add_executable(walnuts_cli ${CMAKE_CURRENT_SOURCE_DIR}/cli/walnuts.cpp)
# target_link_libraries(walnuts_cli PRIVATE cxxopts::cxxopts Eigen3::Eigen nuts::nuts Bridgestan::Bridgestan)
# target_compile_features(walnuts_cli PRIVATE cxx_std_17)
<|MERGE_RESOLUTION|>--- conflicted
+++ resolved
@@ -102,8 +102,6 @@
     target_include_directories(BridgeStan::BridgeStan INTERFACE
       "${CMAKE_BINARY_DIR}/_deps/bridgestan-src/src"
     )
-<<<<<<< HEAD
-
   add_executable(examples_stan ${CMAKE_CURRENT_SOURCE_DIR}/examples/examples_stan.cpp)  
   target_link_libraries(examples_stan PRIVATE Eigen3::Eigen nuts::nuts BridgeStan::BridgeStan)  
   target_compile_options(examples_stan PRIVATE -Wall)  
@@ -111,8 +109,6 @@
   add_executable(eval_walnuts ${CMAKE_CURRENT_SOURCE_DIR}/examples/eval_walnuts.cpp)  
   target_link_libraries(eval_walnuts PRIVATE Eigen3::Eigen nuts::nuts BridgeStan::BridgeStan)  
   target_compile_options(eval_walnuts PRIVATE -O3 -Wall)
-=======
->>>>>>> 26531842
 endif()
 
 #############################
@@ -139,7 +135,6 @@
 ##       Examples       ##
 ##########################
 if (WALNUTS_BUILD_EXAMPLES)
-<<<<<<< HEAD
   add_executable(examples ${CMAKE_CURRENT_SOURCE_DIR}/examples/examples.cpp) 
   target_link_libraries(examples PRIVATE nuts::nuts) 
   target_compile_options(examples PRIVATE -O3 -Wall) 
@@ -151,9 +146,7 @@
   add_executable(walnuts-warmup ${CMAKE_CURRENT_SOURCE_DIR}/examples/walnuts-warmup.cpp) 
   target_link_libraries(walnuts-warmup PRIVATE nuts::nuts) 
   target_compile_options(walnuts-warmup PRIVATE -O3 -Wall)  
-=======
   add_subdirectory("${CMAKE_CURRENT_SOURCE_DIR}/examples")
->>>>>>> 26531842
 endif()
 
 
