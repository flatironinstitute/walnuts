--- conflicted
+++ resolved
@@ -15,12 +15,7 @@
 ##########################
 ## Cmake Options        ##
 ##########################
-<<<<<<< HEAD
-# TODO:  figure out how to install include-what-you-use
-# set(CMAKE_CXX_INCLUDE_WHAT_YOU_USE "include-what-you-use;-Xiwyu;--mapping_file=...")
-=======
 option(WALNUTS_USE_MIMALLOC "Statically link mimalloc" OFF)
->>>>>>> e4d644ed
 option(WALNUTS_BUILD_EXAMPLES "Build the example targets for the library" ON)
 option(WALNUTS_BUILD_STAN "Build Stan example with BridgeStan" OFF)
 option(WALNUTS_BUILD_TESTS "Build the test targets for the library" ON)
